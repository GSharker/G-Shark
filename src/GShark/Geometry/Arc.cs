--- conflicted
+++ resolved
@@ -1,15 +1,10 @@
 ﻿using GShark.Core;
-<<<<<<< HEAD
 using GShark.Geometry.Interfaces;
-using System;
-using System.Collections.Generic;
-=======
 using GShark.Operation;
 using System;
 using System.Collections.Generic;
 using System.Linq;
 using GShark.Interfaces;
->>>>>>> ec0c5c96
 
 namespace GShark.Geometry
 {
@@ -169,8 +164,6 @@
         }
 
         /// <summary>
-<<<<<<< HEAD
-=======
         /// Constructs a nurbs curve representation of this arc.<br/>
         /// Implementation of Algorithm A7.1 from The NURBS Book by Piegl and Tiller.
         /// </summary>
@@ -268,7 +261,6 @@
         }
 
         /// <summary>
->>>>>>> ec0c5c96
         /// Determines whether the arc is equal to another.<br/>
         /// The arcs are equal if have the same plane, radius and angle.
         /// </summary>
