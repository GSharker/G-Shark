﻿using FluentAssertions;
using GShark.Core;
using GShark.Enumerations;
using GShark.Geometry;
using GShark.Operation;
using GShark.Test.XUnit.Data;
using System;
using System.Collections.Generic;
using System.Linq;
using Xunit;
using Xunit.Abstractions;

namespace GShark.Test.XUnit.Geometry
{
    public class NurbsSurfaceTests
    {
        private readonly ITestOutputHelper _testOutput;
        public NurbsSurfaceTests(ITestOutputHelper testOutput)
        {
            _testOutput = testOutput;
        }

        [Fact]
        public void It_Returns_A_NURBS_Surface_By_Four_Points()
        {
            // Arrange
            Point3 p1 = new Point3(0.0, 0.0, 0.0);
            Point3 p2 = new Point3(10.0, 0.0, 0.0);
            Point3 p3 = new Point3(10.0, 10.0, 2.0);
            Point3 p4 = new Point3(0.0, 10.0, 4.0);

            Point3 expectedPt = new Point3(5.0, 5.0, 1.5);

            // Act
            NurbsSurface surfaceCcw = NurbsSurface.CreateFromCorners(p1, p2, p3, p4);
            NurbsSurface surfaceCw = NurbsSurface.CreateFromCorners(p1, p4, p3, p2);
            Point3 evalPtCcw = new Point3(surfaceCcw.PointAt(0.5, 0.5));
            Point3 evalPtCw = new Point3(surfaceCw.PointAt(0.5, 0.5));

            // Assert
            surfaceCcw.Should().NotBeNull();
            surfaceCcw.ControlPointLocations.Count.Should().Be(2);
            surfaceCcw.ControlPointLocations[0].Count.Should().Be(2);
            surfaceCcw.ControlPointLocations[0][1].Equals(p4).Should().BeTrue();
            (evalPtCcw.EpsilonEquals(expectedPt, GSharkMath.MinTolerance) && evalPtCw.EpsilonEquals(expectedPt, GSharkMath.MinTolerance)).Should().BeTrue();
        }

        [Theory]
        [InlineData(0.1, 0.1, new double[] { -0.020397, -0.392974, 0.919323 })]
        [InlineData(0.5, 0.5, new double[] { 0.091372, -0.395944, 0.913717 })]
        [InlineData(1.0, 1.0, new double[] { 0.507093, -0.169031, 0.845154 })]
        public void It_Returns_The_Surface_Normal_At_A_Given_U_And_V_Parameter(double u, double v, double[] pt)
        {
            // Assert
            NurbsSurface surface = NurbsSurfaceCollection.SurfaceFromPoints();
            Vector3 expectedNormal = new Vector3(pt[0], pt[1], pt[2]);

            // Act
            Vector3 normal = surface.EvaluateAt(u, v, EvaluateSurfaceDirection.Normal);

            // Assert
            normal.EpsilonEquals(expectedNormal, GSharkMath.MinTolerance).Should().BeTrue();
        }

        [Fact]
        public void It_Returns_The_Evaluated_Surface_At_A_Given_U_And_V_Parameter()
        {
            // Assert
            NurbsSurface surface = NurbsSurfaceCollection.SurfaceFromPoints();
            Vector3 expectedUDirection = new Vector3(0.985802, 0.152837, 0.069541);
            Vector3 expectedVDirection = new Vector3(0.053937, 0.911792, 0.407096);

            // Act
            Vector3 uDirection = surface.EvaluateAt(0.3, 0.5, EvaluateSurfaceDirection.U);
            Vector3 vDirection = surface.EvaluateAt(0.3, 0.5, EvaluateSurfaceDirection.V);

            // Assert
            uDirection.EpsilonEquals(expectedUDirection, GSharkMath.MinTolerance).Should().BeTrue();
            vDirection.EpsilonEquals(expectedVDirection, GSharkMath.MinTolerance).Should().BeTrue();
        }

        [Theory]
        [InlineData(0.5, 0.5, new double[] { 1.901998, 16.685193, 5.913446 })]
        [InlineData(0.1, 0.1, new double[] { -15.044280, 3.808873, 0.968338 })]
        [InlineData(1.0, 1.0, new double[] { 5, 35, 0 })]
        public void It_Returns_A_Normal_Lofted_Surface_By_Opened_Curves(double u, double v, double[] pt)
        {
            // Arrange
            Point3 expectedPt = new Point3(pt[0], pt[1], pt[2]);

            // Act
<<<<<<< HEAD
            NurbsSurface surface = NurbsSurface.CreateLoftedSurface(NurbsCurveCollection.OpenCurves());
=======
            NurbsSurface surface = NurbsSurface.CreateLoftedSurface(NurbsBaseCollection.OpenNurbs());
>>>>>>> 00b81f06
            Point3 evalPt = surface.PointAt(u, v);

            // Assert
            surface.Should().NotBeNull();
            evalPt.EpsilonEquals(expectedPt, GSharkMath.MinTolerance).Should().BeTrue();
        }

        [Theory]
        [InlineData(0.5, 0.5, new double[] { 0.625, 17.5, 6.59375 })]
        [InlineData(0.1, 0.1, new double[] { -14.7514, 3.14, 1.63251 })]
        [InlineData(1.0, 1.0, new double[] { 5, 35, 0 })]
        public void It_Returns_A_Loose_Lofted_Surface_By_Opened_Curves(double u, double v, double[] pt)
        {
            // Arrange
            Point3 expectedPt = new Point3(pt[0], pt[1], pt[2]);

            // Act
<<<<<<< HEAD
            NurbsSurface surface = NurbsSurface.CreateLoftedSurface(NurbsCurveCollection.OpenCurves(), LoftType.Loose);
=======
            NurbsSurface surface = NurbsSurface.CreateLoftedSurface(NurbsBaseCollection.OpenNurbs(), LoftType.Loose);
>>>>>>> 00b81f06
            Point3 evalPt = surface.PointAt(u, v);

            // Assert
            surface.Should().NotBeNull();
            evalPt.EpsilonEquals(expectedPt, GSharkMath.MinTolerance).Should().BeTrue();
        }

        [Theory]
        [InlineData(0.5, 0.5, new double[] { 8.515625, 17.5, 1.890625 })]
        [InlineData(0.1, 0.1, new double[] { -3.9403, 3.14, 6.446595 })]
        [InlineData(1.0, 1.0, new double[] { -2.5, 35, 9 })]
        public void It_Returns_A_Loose_Lofted_Surface_By_Closed_Curves(double u, double v, double[] pt)
        {
            // Arrange
            Point3 expectedPt = new Point3(pt[0], pt[1], pt[2]);

            // Act
<<<<<<< HEAD
            NurbsSurface surface = NurbsSurface.CreateLoftedSurface(NurbsCurveCollection.ClosedCurves(), LoftType.Loose);
=======
            NurbsSurface surface = NurbsSurface.CreateLoftedSurface(NurbsBaseCollection.ClosedNurbs(), LoftType.Loose);
>>>>>>> 00b81f06
            Point3 evalPt = surface.PointAt(u, v);

            // Assert
            surface.Should().NotBeNull();
            evalPt.EpsilonEquals(expectedPt, GSharkMath.MinTolerance).Should().BeTrue();
        }

        [Fact]
        public void Lofted_Surface_Throws_An_Exception_If_The_Curves_Are_Null()
        {
            // Act
            Func<NurbsSurface> func = () => NurbsSurface.CreateLoftedSurface(null);

            // Assert
            func.Should().Throw<Exception>()
                         .WithMessage("An invalid number of curves to perform the loft.");
        }

        [Fact]
        public void Lofted_Surface_Throws_An_Exception_If_There_Are_Null_Curves()
        {
            // Arrange
<<<<<<< HEAD
            List<NurbsBase> crvs = NurbsCurveCollection.OpenCurves();
=======
            List<NurbsBase> crvs = NurbsBaseCollection.OpenNurbs();
>>>>>>> 00b81f06
            crvs.Add(null);

            // Act
            Func<NurbsSurface> func = () => NurbsSurface.CreateLoftedSurface(crvs);

            // Assert
            func.Should().Throw<Exception>()
                         .WithMessage("The input set contains null curves.");
        }

        [Fact]
        public void Lofted_Surface_Throws_An_Exception_If_Curves_Count_Are_Less_Than_Two()
        {
            // Arrange
<<<<<<< HEAD
            NurbsBase[] crvs = { NurbsCurveCollection.OpenCurves()[0] };
=======
            NurbsBase[] crvs = { NurbsBaseCollection.OpenNurbs()[0] };
>>>>>>> 00b81f06

            // Act
            Func<NurbsSurface> func = () => NurbsSurface.CreateLoftedSurface(crvs);

            // Assert
            func.Should().Throw<Exception>()
                         .WithMessage("An invalid number of curves to perform the loft.");
        }

        [Fact]
        public void Lofted_Surface_Throws_An_Exception_If_The_All_Curves_Are_Not_Closed_Or_Open()
        {
            // Arrange
<<<<<<< HEAD
            List<NurbsBase> crvs = NurbsCurveCollection.OpenCurves();
=======
            List<NurbsBase> crvs = NurbsBaseCollection.OpenNurbs();
>>>>>>> 00b81f06
            crvs[1] = crvs[1].Close();

            // Act
            Func<NurbsSurface> func = () => NurbsSurface.CreateLoftedSurface(crvs);

            // Assert
            func.Should().Throw<Exception>()
                         .WithMessage("Loft only works if all curves are open, or all curves are closed.");
        }

        [Theory]
        [InlineData(new double[] { 2.60009, 7.69754, 3.408162 }, new double[] { 2.5, 7, 5 })]
        [InlineData(new double[] { 2.511373, 1.994265, 0.887211 }, new double[] { 2.5, 1.5, 2 })]
        [InlineData(new double[] { 8.952827, 2.572942, 0.735217 }, new double[] { 9, 2.5, 1 })]
        [InlineData(new double[] { 5.073733, 4.577509, 1.978153 }, new double[] { 5, 5, 1 })]
        public void Returns_The_Closest_Point_On_The_Surface(double[] expectedPt, double[] testPt)
        {
            // Arrange
            NurbsSurface surface = NurbsSurfaceCollection.SurfaceFromPoints();
            Point3 pt = new Point3(testPt[0], testPt[1], testPt[2]);
            Point3 expectedClosestPt = new Point3(expectedPt[0], expectedPt[1], expectedPt[2]);

            // Act
            Point3 closestPt = surface.ClosestPoint(pt);

            // Assert
            closestPt.DistanceTo(expectedClosestPt).Should().BeLessThan(GSharkMath.MaxTolerance);
        }

        [Fact]
        public void Returns_True_If_Two_Surfaces_Are_Equals()
        {
            // Arrange
            NurbsSurface surface0 = NurbsSurfaceCollection.SurfaceFromPoints();
            NurbsSurface surface1 = NurbsSurfaceCollection.SurfaceFromPoints();

            // Assert
            surface0.Equals(surface1).Should().BeTrue();
        }

        [Fact]
        public void Returns_True_If_Surface_Is_Close()
        {
            // Act
<<<<<<< HEAD
            NurbsSurface surface = NurbsSurface.CreateLoftedSurface(NurbsCurveCollection.ClosedCurves(), LoftType.Loose);
=======
            NurbsSurface surface = NurbsSurface.CreateLoftedSurface(NurbsBaseCollection.ClosedNurbs(), LoftType.Loose);
>>>>>>> 00b81f06

            // Assert
            surface.IsClosed(SurfaceDirection.V).Should().BeTrue();
        }

        [Theory]
        [InlineData(0.1, 0.1, new double[] { 0.2655, 1, 2.442 })]
        [InlineData(0.5, 0.5, new double[] { 4.0625, 5, 4.0625 })]
        [InlineData(1.0, 1.0, new double[] { 10, 10, 0 })]
        public void Returns_A_Ruled_Surface_Between_Two_Nurbs_Curve(double u, double v, double[] pt1)
        {
            // Arrange
            Point3 expectedPt = new Point3(pt1[0], pt1[1], pt1[2]);
            List<Point3> ptsA = new List<Point3>
            {
                new Point3(0, 0, 0),
                new Point3(0, 0, 5),
                new Point3(5, 0, 5),
                new Point3(5, 0, 0),
                new Point3(10, 0, 0)
            };

            List<Point3> ptsB = new List<Point3>
            {
                new Point3(0, 10, 0),
                new Point3(0, 10, 5),
                new Point3(5, 10, 5),
                new Point3(5, 10, 0),
                new Point3(10, 10, 0)
            };

            NurbsCurve curveA = new NurbsCurve(ptsA, 3);
            NurbsCurve curveB = new NurbsCurve(ptsB, 2);

            // Act
            NurbsSurface ruledSurface = NurbsSurface.CreateRuledSurface(curveA, curveB);
            Point3 pointAt = ruledSurface.PointAt(u, v);

            // Assert
            pointAt.EpsilonEquals(expectedPt, GSharkMath.MinTolerance).Should().BeTrue();
        }

        [Theory]
        [InlineData(0.1, 0.1, new double[] { 0.0225, 1, 2.055 })]
        [InlineData(0.5, 0.5, new double[] { 4.6875, 5, 4.6875 })]
        [InlineData(1.0, 1.0, new double[] { 10, 10, 0 })]
        public void Returns_A_Ruled_Surface_Between_A_Polyline_And_A_Nurbs_Curve(double u, double v, double[] pt)
        {
            // Arrange
            Point3 expectedPt = new Point3(pt[0], pt[1], pt[2]);
            List<Point3> ptsA = new List<Point3>
            {
                new Point3(0, 0, 0),
                new Point3(0, 0, 5),
                new Point3(5, 0, 5),
                new Point3(5, 0, 0),
                new Point3(10, 0, 0)
            };

            List<Point3> ptsB = new List<Point3>
            {
                new Point3(0, 10, 0),
                new Point3(0, 10, 5),
                new Point3(5, 10, 5),
                new Point3(5, 10, 0),
                new Point3(10, 10, 0)
            };

            PolyLine poly = new PolyLine(ptsA);
            NurbsCurve curveB = new NurbsCurve(ptsB, 2);

            // Act
            NurbsSurface ruledSurface = NurbsSurface.CreateRuledSurface(poly, curveB);
            Point3 pointAt = ruledSurface.PointAt(u, v);

            // Assert
            pointAt.EpsilonEquals(expectedPt, GSharkMath.MinTolerance).Should().BeTrue();
        }
    }
}<|MERGE_RESOLUTION|>--- conflicted
+++ resolved
@@ -89,11 +89,7 @@
             Point3 expectedPt = new Point3(pt[0], pt[1], pt[2]);
 
             // Act
-<<<<<<< HEAD
             NurbsSurface surface = NurbsSurface.CreateLoftedSurface(NurbsCurveCollection.OpenCurves());
-=======
-            NurbsSurface surface = NurbsSurface.CreateLoftedSurface(NurbsBaseCollection.OpenNurbs());
->>>>>>> 00b81f06
             Point3 evalPt = surface.PointAt(u, v);
 
             // Assert
@@ -111,11 +107,7 @@
             Point3 expectedPt = new Point3(pt[0], pt[1], pt[2]);
 
             // Act
-<<<<<<< HEAD
             NurbsSurface surface = NurbsSurface.CreateLoftedSurface(NurbsCurveCollection.OpenCurves(), LoftType.Loose);
-=======
-            NurbsSurface surface = NurbsSurface.CreateLoftedSurface(NurbsBaseCollection.OpenNurbs(), LoftType.Loose);
->>>>>>> 00b81f06
             Point3 evalPt = surface.PointAt(u, v);
 
             // Assert
@@ -133,11 +125,7 @@
             Point3 expectedPt = new Point3(pt[0], pt[1], pt[2]);
 
             // Act
-<<<<<<< HEAD
             NurbsSurface surface = NurbsSurface.CreateLoftedSurface(NurbsCurveCollection.ClosedCurves(), LoftType.Loose);
-=======
-            NurbsSurface surface = NurbsSurface.CreateLoftedSurface(NurbsBaseCollection.ClosedNurbs(), LoftType.Loose);
->>>>>>> 00b81f06
             Point3 evalPt = surface.PointAt(u, v);
 
             // Assert
@@ -160,11 +148,7 @@
         public void Lofted_Surface_Throws_An_Exception_If_There_Are_Null_Curves()
         {
             // Arrange
-<<<<<<< HEAD
             List<NurbsBase> crvs = NurbsCurveCollection.OpenCurves();
-=======
-            List<NurbsBase> crvs = NurbsBaseCollection.OpenNurbs();
->>>>>>> 00b81f06
             crvs.Add(null);
 
             // Act
@@ -179,11 +163,7 @@
         public void Lofted_Surface_Throws_An_Exception_If_Curves_Count_Are_Less_Than_Two()
         {
             // Arrange
-<<<<<<< HEAD
             NurbsBase[] crvs = { NurbsCurveCollection.OpenCurves()[0] };
-=======
-            NurbsBase[] crvs = { NurbsBaseCollection.OpenNurbs()[0] };
->>>>>>> 00b81f06
 
             // Act
             Func<NurbsSurface> func = () => NurbsSurface.CreateLoftedSurface(crvs);
@@ -197,11 +177,7 @@
         public void Lofted_Surface_Throws_An_Exception_If_The_All_Curves_Are_Not_Closed_Or_Open()
         {
             // Arrange
-<<<<<<< HEAD
             List<NurbsBase> crvs = NurbsCurveCollection.OpenCurves();
-=======
-            List<NurbsBase> crvs = NurbsBaseCollection.OpenNurbs();
->>>>>>> 00b81f06
             crvs[1] = crvs[1].Close();
 
             // Act
@@ -246,11 +222,7 @@
         public void Returns_True_If_Surface_Is_Close()
         {
             // Act
-<<<<<<< HEAD
             NurbsSurface surface = NurbsSurface.CreateLoftedSurface(NurbsCurveCollection.ClosedCurves(), LoftType.Loose);
-=======
-            NurbsSurface surface = NurbsSurface.CreateLoftedSurface(NurbsBaseCollection.ClosedNurbs(), LoftType.Loose);
->>>>>>> 00b81f06
 
             // Assert
             surface.IsClosed(SurfaceDirection.V).Should().BeTrue();
